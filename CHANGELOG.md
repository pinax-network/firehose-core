# Change log

The format is based on [Keep a Changelog](https://keepachangelog.com/en/1.0.0/), and this
project adheres to [Semantic Versioning](https://semver.org/spec/v2.0.0.html). See [MAINTAINERS.md](./MAINTAINERS.md)
for instructions to keep up to date.

Operators, you should copy/paste content of this content straight to your project. It is written and meant to be copied over to your project.

If you were at `firehose-core` version `1.0.0` and are bumping to `1.1.0`, you should copy the content between those 2 version to your own repository, replacing placeholder value `fire{chain}` with your chain's own binary.

## Unreleased

<<<<<<< HEAD
* Added `--merger-delete-threads` to customize the number of threads the merger will use to delete files. It's recommended to increase this when using Ceph as S3 storage provider to 25 or higher (due to performance issues with deletes the merger might otherwise not be able to delete one-block files fast enough).

## v1.2.5

* Fixed `tools check merged-blocks` default range when `-r <range>` is not provided to now be `[0, +∞]` (was previously `[HEAD, +∞]`).

* Fixed `tools check merged-blocks` to be able to run without a block range provided.

* Added API Key authentication to `client.NewFirehoseFetchClient` and `client.NewFirehoseClient`.

  > [!NOTE]
  > If you were using `github.com/streamingfast/firehose-core/firehose/client.NewFirehoseFetchClient` or `github.com/streamingfast/firehose-core/firehose/client.NewFirehoseStreamClient`, this will be a minor breaking change, refer to [upgrade notes](./UPDATE.md#v125) for details if it affects you.

* Fixed `tools check merged-blocks` examples using block range (range should be specified as `[<start>]?:[<end>]`).

* Added `--substreams-tier2-max-concurrent-requests` to limit the number of concurrent requests to the tier2 Substreams service.
=======
* Substreams server @v1.4.0: performance improvements: less redundant module execution (at the cost of more cache storage). See https://github.com/streamingfast/substreams/releases/tag/v1.4.0.
* Added `--substreams-tier2-max-concurrent-requests` to limit the number of concurrent requests to the tier2 substreams service.
>>>>>>> 2ab3e4c2

## v1.2.4

### Substreams improvements

* Performance: prevent reprocessing jobs when there is only a mapper in production mode and everything is already cached
* Performance: prevent "UpdateStats" from running too often and stalling other operations when running with a high parallel jobs count
* Performance: fixed bug in scheduler ramp-up function sometimes waiting before raising the number of workers
* Added the output module's hash to the "incoming request" log

### Reader node and Beacon blocks
* The `reader-node-bootstrap-url` gained the ability to be bootstrapped from a `bash` script.

	If the bootstrap URL is of the form `bash:///<path/to/script>?<parameters>`, the bash script at
	`<path/to/script>` will be executed. The script is going to receive in environment variables the resolved
	reader node variables in the form of `READER_NODE_<VARIABLE_NAME>`. The fully resolved node arguments
	(from `reader-node-arguments`) are passed as args to the bash script. The query parameters accepted are:

	- `arg=<value>` | Pass as extra argument to the script, prepended to the list of resolved node arguments
	- `env=<key>%3d<value>` | Pass as extra environment variable as `<key>=<value>` with key being upper-cased (multiple(s) allowed)
	- `env_<key>=<value>` | Pass as extra environment variable as `<key>=<value>` with key being upper-cased (multiple(s) allowed)
	- `cwd=<path>` | Change the working directory to `<path>` before running the script
	- `interpreter=<path>` | Use `<path>` as the interpreter to run the script
	- `interpreter_arg=<arg>` | Pass `<interpreter_arg>` as arguments to the interpreter before the script path (multiple(s) allowed)

  > [!NOTE]
  > The `bash:///` script support is currently experimental and might change in upcoming releases, the behavior changes will be
    clearly documented here.

* The `reader-node-bootstrap-url` gained the ability to be bootstrapped from a pre-made archive file ending with `tar.zst` or `tar.zstd`.

* The `reader-node-bootstrap-data-url` is now added automatically if `firecore.Chain#ReaderNodeBootstrapperFactory` is `non-nil`.

  If the bootstrap URL ends with `tar.zst` or `tar.zstd`, the archive is read and extracted into the
	`reader-node-data-dir` location. The archive is expected to contain the full content of the 'reader-node-data-dir'
	and is expanded as is.

* Added `Beacon` to known list of Block model.

## v1.2.3

* Fix marshalling of blocks to JSON in tools like `firehose-client` and `print merged-blocks`

## v1.2.2

### Auth and metering

* Add missing metering events for `sf.firehose.v2.Fetch/Block` responses.
* Changed default polling interval in 'continuous authentication' from 10s to 60s, added 'interval' query param to URL.

### Substreams

* Fixed bug in scheduler ramp-up function sometimes waiting before raising the number of workers
* Fixed load-balancing from tier1 to tier2 when using dns:/// (round-robin policy was not set correctly)
* Added `trace_id` in grpc authentication calls
* Bumped connect-go library to new "connectrpc.com/connect" location

## v1.2.1

### Fixed

* Fixed `tools firehose-client` which was broken because of bad flag handling

### Added

* Added `--api-key-env-var` flag to firehose-clients, which allows you to pass your API Key from an environment variable (HTTP header `x-api-key`) instead of a JWT (`Authorization: bearer`), where supported.

## v1.2.0

* Poller is now fetching blocks in an optimized way, it will fetch several blocks at once and then process them.

* Poller is now handling skipped blocks, it will fetch the next blocks until it find a none skipped block.

* Poller now has default retry value of infinite.

* Compare tool is now using dynamic protobuf unmarshaler, it will be able to compare any block type.

* Print tool is now using dynamic protobuf unmarshaler, it will be able to print any block type.

* Print tool is encoding bytes in base64 by default, it can be changed to hex or base58 by using parameter `bytes-encoding`.

* Added 'x-trace-id' header to auth requests when using --common-auth-plugin=grpc

* Fixed Substreams scheduler sometimes taking a long time to spawn more than a single worker.

* Added ACCEPT_SOLANA_LEGACY_BLOCK_FORMAT env var to allow special tweak operations

## v1.1.3

* Removed useless chainLatestFinalizeBlock from blockPoller initialization

## v1.1.2

* Added `Arweave` to known list of Block model.

## v1.1.1

* Added `FORCE_FINALITY_AFTER_BLOCKS` environment variable to override block finality information at the reader/poller level. This allows an operator to pretend that finality is still progressing, N blocks behind HEAD, in the case where a beacon chain fails to do so and is intended as a workaround for deprecated chains like Goerli.

## v1.1.0

* Updated `substreams` and `dgrpc` to latest versions to reduce logging.

* Tools printing Firehose `Block` model to JSON now have `--proto-paths` take higher precedence over well-known types and even the chain itself, the order is `--proto-paths` > `chain` > `well-known` (so `well-known` is lookup last).

* The `tools print one-block` now works correctly on blocks generated by omni-chain `firecore` binary.

* Tools printing Firehose `Block` model to JSON now have `--proto-paths` take higher precedence over well-known types and even the chain itself, the order is `--proto-paths` > `chain` > `well-known` (so `well-known` is lookup last).

* The `tools print one-block` now works correctly on blocks generated by omni-chain `firecore` binary.

* The various health endpoint now sets `Content-Type: application/json` header prior sending back their response to the client.

* The `firehose`, `substreams-tier1` and `substream-tier2` health endpoint now respects the `common-system-shutdown-signal-delay` configuration value meaning that the health endpoint will return `false` now if `SIGINT` has been received but we are still in the shutdown unready period defined by the config value. If you use some sort of load balancer, you should make sure they are configured to use the health endpoint and you should `common-system-shutdown-signal-delay` to something like `15s`.

* The `firecore.ConsoleReader` gained the ability to print stats as it ingest blocks.

* The `firecore.ConsoleReader` has been made stricter by ensuring Firehose chain exchange protocol is respected.

* Changed `reader` logger back to `reader-node` to fit with the app's name which is `reader-node`.

* Fix `-c ""` not working properly when no arguments are present when invoking `start` command.

* Fix `tools compare-blocks` that would fail on new format.

* Fix `substreams` to correctly delete `.partial` files when serving a request that is not on a boundary.

* Add Antelope types to the blockchain's known types.

## v1.0.0

This is a major release.

### Operators

> [!IMPORTANT]
> When upgrading your stack to firehose-core v1.0.0, be sure to upgrade all components simultaneously because the block encapsulation format has changed.
> Blocks that are merged using the new merger will not be readable by previous versions.

### Added

* New binary `firecore` which can run all firehose components (`reader`, `reader-stdin`, `merger`, `relayer`, `firehose`, `substreams-tier1|2`) in a chain-agnostic way. This is not mandatory (it can still be used as a library) but strongly suggested when possible.

* Current Limitations on Ethereum:
  - The firecore `firehose` app does not support transforms (filters, header-only --for graph-node compatibility--) so you will want to continue running this app from `fireeth`
  - The firecore `substreams` apps do not support eth_calls so you will want to continue running them from `fireeth`
  - The firecore `reader` does not support the block format output by the current geth firehose instrumentation, so you will want to continue running it from `fireeth`

* New BlockPoller library to facilitate the implementation of rpc-poller-based chains, taking care of managing reorgs

* Considering that firehose-core is chain-agnostic, it's not aware of the different of the different block types. To be able to use tools around block decoding/printing,
  there are two ways to provide the type definition:
  1. the 'protoregistry' package contains well-known block type definitions (ethereum, near, solana, bitcoin...), you won't need to provide anything in those cases.
  2. for other types, you can provide additional protobuf files using `--proto-path` flag

### Changed

* Merged blocks storage format has been changed. Current blocks will continue to be decoded, but new merged blocks will not be readable by previous software versions.
* The code from the following repositories have been merged into this repo. They will soon be archived.
  * github.com/streamingfast/node-manager
  * github.com/streamingfast/merger
  * github.com/streamingfast/relayer
  * github.com/streamingfast/firehose
  * github.com/streamingfast/index-builder

## v0.2.4

* Fixed SF_TRACING feature (regression broke the ability to specify a tracing endpoint)
* Firehose connections rate-limiting will now force a delay of between 1 and 4 seconds (random value)  before refusing a connection when under heavy load
* Fixed substreams GRPC/Connect error codes not propagating correctly

## v0.2.3

### Fixed

 * fixed typo in `check-merged-blocks` preventing its proper display of missing ranges

## v0.2.2

### Added

* Firehose logs now include auth information (userID, keyID, realIP) along with blocks + egress bytes sent.

### Fixed

* Filesource validation of block order in merged-blocks now works correctly when using indexes in firehose `Blocks` queries

### Removed

* Flag `substreams-rpc-endpoints` removed, this was present by mistake and unused actually.
* Flag `substreams-rpc-cache-store-url` removed, this was present by mistake and unused actually.
* Flag `substreams-rpc-cache-chunk-size` removed, this was present by mistake and unused actually.

## v0.2.1

### Operators

> [!IMPORTANT]
> We have had reports of older versions of this software creating corrupted merged-blocks-files (with duplicate or extra out-of-bound blocks)
> This release adds additional validation of merged-blocks to prevent serving duplicate blocks from the firehose or substreams service.
> This may cause service outage if you have produced those blocks or downloaded them from another party who was affected by this bug.

* Find the affected files by running the following command (can be run multiple times in parallel, over smaller ranges)

```
tools check merged-blocks-batch <merged-blocks-store> <start> <stop>
```

* If you see any affected range, produce fixed merged-blocks files with the following command, on each range:

```
tools fix-bloated-merged-blocks <merged-blocks-store> <output-store> <start>:<stop>
```

* Copy the merged-blocks files created in output-store over to the your merged-blocks-store, replacing the corrupted files.

### Removed
* Removed the `--dedupe-blocks` flag on `tools download-from-firehose` as it can create confusion and more issues.

### Fixed
* Bumped `bstream`: the `filesource` will now refuse to read blocks from a merged-files if they are not ordered or if there are any duplicate.
* The command `tools download-from-firehose` will now fail if it is being served blocks "out of order", to prevent any corrupted merged-blocks from being created.
* The command `tools print merged-blocks` did not print the whole merged-blocks file, the arguments were confusing: now it will parse <start_block> as a uint64.
* The command `tools unmerge-blocks` did not cover the whole given range, now fixed

### Added
* Added the command `tools fix-bloated-merged-blocks` to try to fix merged-blocks that contain duplicates and blocks outside of their range.
* Command `tools print one-block and merged-blocks` now supports a new `--output-format` `jsonl` format.
Bytes data can now printed as hex or base58 string instead of base64 string.

### Changed
* Changed `tools check merged-blocks-batch` argument syntax: the output-to-store is now optional.

## v0.2.0

### Fixed

* Fixed a few false positives on `tools check merged-blocks-batch`
* Fixed `tools print merged-blocks` to print correctly a single block if specified.

### Removed

* **Breaking** The `reader-node-log-to-zap` flag has been removed. This was a source of confusion for operators reporting Firehose on <Chain> bugs because the node's logs where merged within normal Firehose on <Chain> logs and it was not super obvious.

  Now, logs from the node will be printed to `stdout` unformatted exactly like presented by the chain. Filtering of such logs must now be delegated to the node's implementation and how it deals depends on the node's binary. Refer to it to determine how you can tweak the logging verbosity emitted by the node.

### Added

* Added support `-o jsonl` in `tools print merged-blocks` and `tools print one-block`.
* Added support for block range in `tools print merged-blocks`.

  > [!NOTE]
  > For now the range is restricted to a single "merged-blocks" file!

* Added retry loop for merger when walking one block files. Some use-cases where the bundle reader was sending files too fast and the merger was not waiting to accumulate enough files to start bundling merged files
* Added `--dedupe-blocks` flag on `tools download-from-firehose` to ensure no duplicate blocks end up in download merged-blocks (should not be needed in normal operations)

## v0.1.12

* Added `tools check merged-blocks-batch` to simplify checking blocks continuity in batched mode, writing results to a store
* Bumped substreams to `v1.1.20` with a fix for some minor bug fixes related to start block processing

## v0.1.11

* Bumped `substreams` to `v1.1.18` with a regression fix for when a Substreams has a start block in the reversible segment.

## v0.1.10

### Added

The `--common-auth-plugin` got back the ability to use `secret://<expected_secret>?[user_id=<user_id>]&[api_key_id=<api_key_id>]` in which case request are authenticated based on the `Authorization: Bearer <actual_secret>` and continue only if `<actual_secret> == <expected_secret>`.

### Changed
* Bumped `substreams` to `v1.1.17` with provider new metrics `substreams_active_requests` and `substreams_counter`

## v0.1.9

### Changed

* Bumped `susbtreams` to `v1.1.14` to fix bugs with start blocks, where Substreams would fail if the start block was before the first block of the chain, or if the start block was a block that was not yet produced by the chain.
* Improved error message when referenced config file is not found, removed hard-coded mention of `fireacme`.

## v0.1.8

### Fixed

* More tolerant retry/timeouts on filesource (prevent "Context Deadline Exceeded")

## v0.1.7

### Operators

> [!IMPORTANT]
> The Substreams service exposed from this version will send progress messages that cannot be decoded by Substreams clients prior to v1.1.12.
> Streaming of the actual data will not be affected. Clients will need to be upgraded to properly decode the new progress messages.

### Changed

* Bumped substreams to `v1.1.12` to support the new progress message format. Progression now relates to **stages** instead of modules. You can get stage information using the `substreams info` command starting at version `v1.1.12`.
* Bumped supervisor buffer size to 100Mb
* Substreams bumped: better "Progress" messages

### Added

* Added new templating option to `reader-node-arguments`, specifically `{start-block-num}` (maps to configuration value `reader-node-start-block-num`) and `{stop-block-num}` (maps to value of configuration value `reader-node-stop-block-num`)

### Changed

* The `reader-node` is now able to read Firehose node protocol line up to 100 MiB in raw size (previously the limit was 50 MiB).

### Removed

* Removed `--substreams-tier1-request-stats` and `--substreams-tier1-request-stats` (Substreams request-stats are now always sent to clients)

## v0.1.6

### Fixed

* Fixed bug where `null` dmetering plugin was not able to be registered.

## v0.1.5

### Fixed

* Fixed dmetering bug where events where dropped, when channel got saturated

### Changed

* `fire{chain} tools check forks` now sorts forks by block number from ascending order (so that line you see is the current highest fork).
* `fire{chain} tools check forks --after-block` can now be used to show only forks after a certain block number.
* bump `firehose`, `dmetering` and `bstream` dependencies in order to get latest fixes to meter live blocks.

## v0.1.4

This release bumps Substreams to [v1.1.10](https://github.com/streamingfast/substreams/releases/tag/v1.1.10).

### Fixed

* Fixed jobs that would hang when flags `--substreams-state-bundle-size` and `--substreams-tier1-subrequests-size` had different values. The latter flag has been completely **removed**, subrequests will be bound to the state bundle size.

### Added

* Added support for *continuous authentication* via the grpc auth plugin (allowing cutoff triggered by the auth system).

## v0.1.3

This release bumps Substreams to [v1.1.9](https://github.com/streamingfast/substreams/releases/tag/v1.1.9).

### Highlights

#### Substreams Scheduler Improvements for Parallel Processing

The `substreams` scheduler has been improved to reduce the number of required jobs for parallel processing. This affects `backprocessing` (preparing the states of modules up to a "start-block") and `forward processing` (preparing the states and the outputs to speed up streaming in production-mode).

Jobs on `tier2` workers are now divided in "stages", each stage generating the partial states for all the modules that have the same dependencies. A `substreams` that has a single store won't be affected, but one that has 3 top-level stores, which used to run 3 jobs for every segment now only runs a single job per segment to get all the states ready.


#### Substreams State Store Selection

The `substreams` server now accepts `X-Sf-Substreams-Cache-Tag` header to select which Substreams state store URL should be used by the request. When performing a Substreams request, the servers will optionally pick the state store based on the header. This enable consumers to stay on the same cache version when the operators needs to bump the data version (reasons for this could be a bug in Substreams software that caused some cached data to be corrupted on invalid).

To benefit from this, operators that have a version currently in their state store URL should move the version part from `--substreams-state-store-url` to the new flag `--substreams-state-store-default-tag`. For example if today you have in your config:

```yaml
start:
  ...
  flags:
    substreams-state-store-url: /<some>/<path>/v3
```

You should convert to:

```yaml
start:
  ...
  flags:
    substreams-state-store-url: /<some>/<path>
    substreams-state-store-default-tag: v3
```

### Operators Upgrade

The app `substreams-tier1` and `substreams-tier2` should be upgraded concurrently. Some calls will fail while versions are misaligned.

### Backend Changes

* Authentication plugin `trust` can now specify an exclusive list of `allowed` headers (all lowercase), ex: `trust://?allowed=x-sf-user-id,x-sf-api-key-id,x-real-ip,x-sf-substreams-cache-tag`

* The `tier2` app no longer uses the `common-auth-plugin`, `trust` will always be used, so that `tier1` can pass down its headers (ex: `X-Sf-Substreams-Cache-Tag`).

## v0.1.2

#### Operator Changes

* Added `fire{chain} tools check forks <forked-blocks-store-url> [--min-depth=<depth>]` that reads forked blocks you have and prints resolved longest forks you have seen. The command works for any chain, here a sample output:

    ```log
    ...

    Fork Depth 3
    #45236230 [ea33194e0a9bb1d8 <= 164aa1b9c8a02af0 (on chain)]
    #45236231 [f7d2dc3fbdd0699c <= ea33194e0a9bb1d8]
        #45236232 [ed588cca9b1db391 <= f7d2dc3fbdd0699c]

    Fork Depth 2
    #45236023 [b6b1c68c30b61166 <= 60083a796a079409 (on chain)]
    #45236024 [6d64aec1aece4a43 <= b6b1c68c30b61166]

    ...
    ```

* The `fire{chain} tools` commands and sub-commands have better rendering `--help` by hidden not needed global flags with long description.

## v0.1.1

#### Operator Changes

* Added missing `--substreams-tier2-request-stats` request debugging flag.

* Added missing Firehose rate limiting options flags, `--firehose-rate-limit-bucket-size` and `--firehose-rate-limit-bucket-fill-rate` to manage concurrent connection attempts to Firehose, check `fire{chain} start --help` for details.

## v0.1.0

#### Backend Changes

* Fixed Substreams accepted block which was not working properly.<|MERGE_RESOLUTION|>--- conflicted
+++ resolved
@@ -10,7 +10,10 @@
 
 ## Unreleased
 
-<<<<<<< HEAD
+* Substreams server @v1.4.0: performance improvements: less redundant module execution (at the cost of more cache storage). See https://github.com/streamingfast/substreams/releases/tag/v1.4.0.
+
+* Added `--substreams-tier2-max-concurrent-requests` to limit the number of concurrent requests to the tier2 substreams service.
+
 * Added `--merger-delete-threads` to customize the number of threads the merger will use to delete files. It's recommended to increase this when using Ceph as S3 storage provider to 25 or higher (due to performance issues with deletes the merger might otherwise not be able to delete one-block files fast enough).
 
 ## v1.2.5
@@ -27,10 +30,6 @@
 * Fixed `tools check merged-blocks` examples using block range (range should be specified as `[<start>]?:[<end>]`).
 
 * Added `--substreams-tier2-max-concurrent-requests` to limit the number of concurrent requests to the tier2 Substreams service.
-=======
-* Substreams server @v1.4.0: performance improvements: less redundant module execution (at the cost of more cache storage). See https://github.com/streamingfast/substreams/releases/tag/v1.4.0.
-* Added `--substreams-tier2-max-concurrent-requests` to limit the number of concurrent requests to the tier2 substreams service.
->>>>>>> 2ab3e4c2
 
 ## v1.2.4
 
