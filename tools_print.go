// Copyright 2021 dfuse Platform Inc.
//
// Licensed under the Apache License, Version 2.0 (the "License");
// you may not use this file except in compliance with the License.
// You may obtain a copy of the License at
//
//      http://www.apache.org/licenses/LICENSE-2.0
//
// Unless required by applicable law or agreed to in writing, software
// distributed under the License is distributed on an "AS IS" BASIS,
// WITHOUT WARRANTIES OR CONDITIONS OF ANY KIND, either express or implied.
// See the License for the specific language governing permissions and
// limitations under the License.

package firecore

import (
	"encoding/json"
	"fmt"
	"io"
	"os"
	"strconv"

	"github.com/spf13/cobra"
	"github.com/streamingfast/bstream"
	"github.com/streamingfast/cli/sflags"
	"github.com/streamingfast/dstore"
	"github.com/streamingfast/firehose-core/tools"
	"google.golang.org/protobuf/proto"
)

var toolsPrintCmd = &cobra.Command{
	Use:   "print",
	Short: "Prints of one block or merged blocks file",
}

var toolsPrintOneBlockCmd = &cobra.Command{
	Use:   "one-block <store> <block_num>",
	Short: "Prints a block from a one-block file",
	Args:  cobra.ExactArgs(2),
}

var toolsPrintMergedBlocksCmd = &cobra.Command{
	Use:   "merged-blocks <store> <block_num>",
	Short: "Prints the content summary of merged blocks file",
	Args:  cobra.ExactArgs(2),
}

func init() {
	toolsCmd.AddCommand(toolsPrintCmd)

	toolsPrintCmd.AddCommand(toolsPrintOneBlockCmd)
	toolsPrintCmd.AddCommand(toolsPrintMergedBlocksCmd)

	toolsPrintCmd.PersistentFlags().StringP("output", "o", "text", "Output mode for block printing, either 'text', 'json' or 'jsonl'")
	toolsPrintCmd.PersistentFlags().Bool("transactions", false, "When in 'text' output mode, also print transactions summary")
}

func configureToolsPrintCmd[B Block](chain *Chain[B]) {
	blockPrinter := chain.BlockPrinter()

	toolsPrintOneBlockCmd.RunE = createToolsPrintOneBlockE(blockPrinter)
	toolsPrintMergedBlocksCmd.RunE = createToolsPrintMergedBlocksE(blockPrinter)
}

func createToolsPrintMergedBlocksE(blockPrinter BlockPrinterFunc) CommandExecutor {
	return func(cmd *cobra.Command, args []string) error {
		ctx := cmd.Context()

		outputMode, err := toolsPrintCmdGetOutputMode(cmd)
		if err != nil {
			return fmt.Errorf("invalid 'output' flag: %w", err)
		}

		printTransactions := sflags.MustGetBool(cmd, "transactions")

		storeURL := args[0]
		store, err := dstore.NewDBinStore(storeURL)
		if err != nil {
			return fmt.Errorf("unable to create store at path %q: %w", store, err)
		}

		blockRange, err := tools.GetBlockRangeFromArg(args[1])
		if err != nil {
			return fmt.Errorf("invalid range %q: %w", args[1], err)
		}

		// Force to be a single block if the range was open
		if blockRange.IsOpen() {
			stop := uint64(blockRange.Start)
			blockRange.Stop = &stop
		}

<<<<<<< HEAD
		blockBoundary := tools.RoundToBundleStartBlock(blockNum, 100)
=======
		blockBoundary := tools.RoundToBundleStartBlock(uint32(blockRange.Start), 100)
>>>>>>> 5e65a249

		filename := fmt.Sprintf("%010d", blockBoundary)
		reader, err := store.OpenObject(ctx, filename)
		if err != nil {
			fmt.Printf("❌ Unable to read blocks filename %s: %s\n", filename, err)
			return err
		}
		defer reader.Close()

		readerFactory, err := bstream.GetBlockReaderFactory.New(reader)
		if err != nil {
			fmt.Printf("❌ Unable to read blocks filename %s: %s\n", filename, err)
			return err
		}

		seenBlockCount := 0
		for {
			block, err := readerFactory.Read()
			if err != nil {
				if err == io.EOF {
					fmt.Fprintf(os.Stderr, "Total blocks: %d\n", seenBlockCount)
					return nil
				}
				return fmt.Errorf("error receiving blocks: %w", err)
			}

			if !blockRange.Contains(block.Number, tools.EndBoundaryInclusive) {
				continue
			}

			seenBlockCount++

			if err := printBlock(block, outputMode, printTransactions, blockPrinter); err != nil {
				// Error is ready to be passed to the user as-is
				return err
			}
		}
	}
}

func createToolsPrintOneBlockE(blockPrinter BlockPrinterFunc) CommandExecutor {
	return func(cmd *cobra.Command, args []string) error {
		ctx := cmd.Context()

		outputMode, err := toolsPrintCmdGetOutputMode(cmd)
		if err != nil {
			return fmt.Errorf("invalid 'output' flag: %w", err)
		}

		printTransactions := sflags.MustGetBool(cmd, "transactions")

		storeURL := args[0]
		store, err := dstore.NewDBinStore(storeURL)
		if err != nil {
			return fmt.Errorf("unable to create store at path %q: %w", store, err)
		}

		blockNum, err := strconv.ParseUint(args[1], 10, 64)
		if err != nil {
			return fmt.Errorf("unable to parse block number %q: %w", args[1], err)
		}

		var files []string
		filePrefix := fmt.Sprintf("%010d", blockNum)
		err = store.Walk(ctx, filePrefix, func(filename string) (err error) {
			files = append(files, filename)
			return nil
		})
		if err != nil {
			return fmt.Errorf("unable to find on block files: %w", err)
		}

		for _, filepath := range files {
			reader, err := store.OpenObject(ctx, filepath)
			if err != nil {
				fmt.Printf("❌ Unable to read block filename %s: %s\n", filepath, err)
				return err
			}
			defer reader.Close()

			readerFactory, err := bstream.GetBlockReaderFactory.New(reader)
			if err != nil {
				fmt.Printf("❌ Unable to read blocks filename %s: %s\n", filepath, err)
				return err
			}

			block, err := readerFactory.Read()
			if err != nil {
				if err == io.EOF {
					break
				}
				return fmt.Errorf("reading block: %w", err)
			}

			if err := printBlock(block, outputMode, printTransactions, blockPrinter); err != nil {
				// Error is ready to be passed to the user as-is
				return err
			}
		}
		return nil
	}
}

//go:generate go-enum -f=$GOFILE --marshal --names --nocase

// ENUM(
//
//	Text
//	JSON
//	JSONL
//
// )
type PrintOutputMode uint

func toolsPrintCmdGetOutputMode(cmd *cobra.Command) (PrintOutputMode, error) {
	outputModeRaw := sflags.MustGetString(cmd, "output")

	var out PrintOutputMode
	if err := out.UnmarshalText([]byte(outputModeRaw)); err != nil {
		return out, fmt.Errorf("invalid value %q: %w", outputModeRaw, err)
	}

	return out, nil
}

func printBlock(block *bstream.Block, outputMode PrintOutputMode, printTransactions bool, blockPrinter BlockPrinterFunc) error {
	switch outputMode {
	case PrintOutputModeText:
		if err := blockPrinter(block, printTransactions, os.Stdout); err != nil {
			return fmt.Errorf("block text printing: %w", err)
		}

	case PrintOutputModeJSON, PrintOutputModeJSONL:
		nativeBlock := block.ToProtocol().(proto.Message)

		encoder := json.NewEncoder(os.Stdout)
		if outputMode == PrintOutputModeJSON {
			encoder.SetIndent("", "  ")
		}

		err := encoder.Encode(nativeBlock)
		if err != nil {
			return fmt.Errorf("block JSON printing: json marshal: %w", err)
		}
	}

	return nil
}<|MERGE_RESOLUTION|>--- conflicted
+++ resolved
@@ -91,11 +91,11 @@
 			blockRange.Stop = &stop
 		}
 
-<<<<<<< HEAD
-		blockBoundary := tools.RoundToBundleStartBlock(blockNum, 100)
-=======
-		blockBoundary := tools.RoundToBundleStartBlock(uint32(blockRange.Start), 100)
->>>>>>> 5e65a249
+		if !blockRange.IsResolved() {
+			return fmt.Errorf("range must be fully resolved for %q", args[1])
+		}
+
+		blockBoundary := tools.RoundToBundleStartBlock(uint64(blockRange.Start), 100)
 
 		filename := fmt.Sprintf("%010d", blockBoundary)
 		reader, err := store.OpenObject(ctx, filename)
